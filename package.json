--- conflicted
+++ resolved
@@ -53,13 +53,8 @@
     "typescript": "^4.5.5"
   },
   "dependencies": {
-<<<<<<< HEAD
-    "@basketry/typescript": "^0.2.1",
-    "basketry": "^0.2.0",
-=======
     "@basketry/typescript": "^0.2.3",
     "basketry": "^0.2.1",
->>>>>>> 230f775e
     "case": "^1.6.3",
     "prettier": "^2.5.1"
   }
